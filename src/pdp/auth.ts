--- conflicted
+++ resolved
@@ -5,11 +5,8 @@
 import { ethers } from 'ethers'
 import { asPieceCID, type PieceCID } from '../piece/index.ts'
 import type { AuthSignature, MetadataEntry } from '../types.ts'
-<<<<<<< HEAD
+import { METADATA_KEYS } from '../utils/constants.ts'
 import { EIP712_TYPES } from '../utils/eip712.ts'
-=======
-import { METADATA_KEYS } from '../utils/constants.ts'
->>>>>>> 8511b333
 
 // Declare window.ethereum for TypeScript
 declare global {

/**
 * Shared test utilities and mock helpers
 *
 * Example usage:
 *   const cleanup = extendMockProviderCall(mockProvider, async (transaction) => {
 *     // Only custom test logic - Multicall3 etc handled automatically
 *     if (someCondition) return customResult
 *     return null // Let default mocks handle it
 *   })
 *   try {
 *     // ... test code ...
 *   } finally {
 *     cleanup()
 *   }
 */

import { ethers } from 'ethers'
import type { SPRegistryService } from '../sp-registry/index.ts'
import type { ProviderInfo } from '../sp-registry/types.ts'
import { CONTRACT_ABIS, CONTRACT_ADDRESSES, SIZE_CONSTANTS, TIME_CONSTANTS } from '../utils/constants.ts'
import { ProviderResolver } from '../utils/provider-resolver.ts'
import type { WarmStorageService } from '../warm-storage/index.ts'

/**
 * Addresses used by testing
 */
export const MOCK_ADDRESSES = {
  PAYMENTS: '0x80Df863d84eFaa0aaC8da2E9B08D14A7236ff4D0' as const,
  PDP_VERIFIER: '0x3ce3C62C4D405d69738530A6A65E4b13E8700C48' as const,
  SIGNER: '0x1234567890123456789012345678901234567890' as const,
  SESSION_KEY: '0x5555555555555555555555555555555555555555' as const,
  WARM_STORAGE: '0xEB022abbaa66D9F459F3EC2FeCF81a6D03c2Cb6F' as const,
  WARM_STORAGE_VIEW: '0x1996B60838871D0bc7980Bc02DD6Eb920535bE54' as const,
  SESSION_KEY_REGISTRY: '0x97Dd879F5a97A8c761B94746d7F5cfF50AAd4452' as const,
}

// Mock signer factory
export function createMockSigner(address: string = MOCK_ADDRESSES.SIGNER, provider?: any): ethers.Signer {
  const signer = {
    provider: provider ?? null,
    async getAddress() {
      return address
    },
    async signTransaction() {
      return '0xsignedtransaction'
    },
    async signMessage() {
      return '0xsignedmessage'
    },
    async signTypedData() {
      // Return a dummy 65-byte signature: r (32 bytes) + s (32 bytes) + v (1 byte)
      const r = '11'.repeat(32)
      const s = '22'.repeat(32)
      const v = '1b' // 27 in hex
      return `0x${r}${s}${v}`
    },
    connect(newProvider: any) {
      return createMockSigner(address, newProvider)
    },
    async sendTransaction(transaction: any) {
      if (provider != null) {
        return provider.sendTransaction(transaction)
      }
      throw new Error('No provider for sendTransaction')
    },
  }
  return signer as unknown as ethers.Signer
}

// Mock provider factory
export function createMockProvider(chainId: number = 314159): ethers.Provider {
  const network = new ethers.Network('calibration', chainId)

  const provider: any = {
    getNetwork: async () => network,
    getSigner: async function () {
      return createMockSigner(MOCK_ADDRESSES.SIGNER, this)
    },
    getBalance: async (_address: string) => ethers.parseEther('100'),
    getTransactionCount: async (_address: string, _blockTag?: string) => 0,
    getBlock: async (_blockHashOrBlockTag: any) => {
      return {
        number: 1000000,
        timestamp: Math.floor(Date.now() / 1000),
        hash: `0x${Math.random().toString(16).substring(2).padEnd(64, '0')}`,
      }
    },
    call: async (transaction: any) => {
      const data = transaction.data
      const to = transaction.to?.toLowerCase()
      if (data == null) return '0x'

      // Mock Multicall3 aggregate3 calls - function selector: 0x82ad56cb
      if (to === CONTRACT_ADDRESSES.MULTICALL3.calibration.toLowerCase() && data?.startsWith('0x82ad56cb')) {
<<<<<<< HEAD
        // Return mock addresses for all 5 getter functions
        const mockAddresses = [
          MOCK_ADDRESSES.PDP_VERIFIER, // pdpVerifier
          MOCK_ADDRESSES.PAYMENTS, // payments
          CONTRACT_ADDRESSES.USDFC.calibration, // usdfcToken
          '0x0000000000000000000000000000000000000000', // filCDN (not used)
          MOCK_ADDRESSES.WARM_STORAGE_VIEW, // viewContract
          '0x0000000000000000000000000000000000000001', // spRegistry
          MOCK_ADDRESSES.SESSION_KEY_REGISTRY, // sessionKeyRegistry
        ]
=======
        // Decode the multicall to get individual calls
        const multicallInterface = new ethers.Interface([
          'function aggregate3(tuple(address target, bool allowFailure, bytes callData)[] calls) returns (tuple(bool success, bytes returnData)[])',
        ])
        const decoded = multicallInterface.decodeFunctionData('aggregate3', data)
        const calls = decoded[0]
>>>>>>> 5c411892

        // Execute each call individually through the mock
        const resultPromises = calls.map(async (call: any) => {
          try {
            const result = await provider.call({ to: call.target, data: call.callData })
            return {
              success: true,
              returnData: result,
            }
          } catch (error) {
            if (call.allowFailure) {
              return {
                success: false,
                returnData: '0x',
              }
            }
            throw error
          }
        })

        return Promise.all(resultPromises).then((resolvedResults) => {
          return ethers.AbiCoder.defaultAbiCoder().encode(
            ['tuple(bool success, bytes returnData)[]'],
            [resolvedResults]
          )
        })
      }

      // WarmStorage getter functions (called during WarmStorageService.create())
      // Only handle these if the call is to the WarmStorage contract
      if (to === MOCK_ADDRESSES.WARM_STORAGE.toLowerCase()) {
        // pdpVerifierAddress() - function selector: 0xde4b6b71
        if (data?.startsWith('0xde4b6b71') === true) {
          return ethers.AbiCoder.defaultAbiCoder().encode(['address'], [MOCK_ADDRESSES.PDP_VERIFIER])
        }
        // paymentsContractAddress() - function selector: 0xbc471469
        if (data?.startsWith('0xbc471469') === true) {
          return ethers.AbiCoder.defaultAbiCoder().encode(['address'], [MOCK_ADDRESSES.PAYMENTS])
        }
        // usdfcTokenAddress() - function selector: 0xd39b33ab
        if (data?.startsWith('0xd39b33ab') === true) {
          return ethers.AbiCoder.defaultAbiCoder().encode(['address'], [CONTRACT_ADDRESSES.USDFC.calibration])
        }
        // filCDNBeneficiaryAddress() - function selector: 0xce4f8d8b
        if (data?.startsWith('0xce4f8d8b') === true) {
          return ethers.AbiCoder.defaultAbiCoder().encode(['address'], ['0x0000000000000000000000000000000000000000'])
        }
        // viewContractAddress() - function selector: 0x7a9ebc15
        if (data?.startsWith('0x7a9ebc15') === true) {
          return ethers.AbiCoder.defaultAbiCoder().encode(['address'], [MOCK_ADDRESSES.WARM_STORAGE_VIEW])
        }
        // serviceProviderRegistry() - function selector: 0x05f892ec
        if (data?.startsWith('0x05f892ec') === true) {
          return ethers.AbiCoder.defaultAbiCoder().encode(['address'], ['0x0000000000000000000000000000000000000001'])
        }
      }

      // Mock getServicePrice response for WarmStorage contract - function selector: 0x7bca0328
      // Check both the function selector and that it's to the WarmStorage contract address
      if (
        data?.startsWith('0x7bca0328') === true &&
        (to === '0x394feca6bcb84502d93c0c5c03c620ba8897e8f4' || // calibration address
          to === '0xbfdc4454c2b573079c6c5ea1ddef6b8defc03dd5')
      ) {
        // might be used in some tests
        // Return mock pricing data: 2 USDFC per TiB per month, USDFC address, 86400 epochs per month
        const pricePerTiBPerMonth = ethers.parseUnits('2', 18) // 2 USDFC with 18 decimals
        const tokenAddress = CONTRACT_ADDRESSES.USDFC.calibration // Mock USDFC address
        const epochsPerMonth = TIME_CONSTANTS.EPOCHS_PER_MONTH
        return ethers.AbiCoder.defaultAbiCoder().encode(
          ['uint256', 'address', 'uint256'],
          [pricePerTiBPerMonth, tokenAddress, epochsPerMonth]
        )
      }
      // ERC20.balanceOf(address)
      if (data.includes('70a08231') === true) {
        return ethers.zeroPadValue(ethers.toBeHex(ethers.parseUnits('1000', 18)), 32)
      }
      // ERC20.decimals()
      if (data.includes('313ce567') === true) {
        return ethers.zeroPadValue(ethers.toBeHex(18), 32)
      }
      // ERC20.name()
      if (data.startsWith('0x06fdde03') === true) {
        // Return "USDFC"
        return ethers.AbiCoder.defaultAbiCoder().encode(['string'], ['USDFC'])
      }
      // ERC20Permit.nonces(address)
      if (data.startsWith('0x7ecebe00') === true) {
        // Return nonce 0
        return ethers.zeroPadValue(ethers.toBeHex(0), 32)
      }
      // ERC20Permit.version()
      if (data.startsWith('0x54fd4d50') === true) {
        return ethers.AbiCoder.defaultAbiCoder().encode(['string'], ['1'])
      }
      if (data.includes('dd62ed3e') === true) {
        return ethers.zeroPadValue(ethers.toBeHex(0), 32)
      }
      if (data.includes('095ea7b3') === true) {
        return ethers.zeroPadValue(ethers.toBeHex(1), 32)
      }
      // Mock accounts response with 4 fields (fixed bug)
      if (data.includes('ad74b775') === true) {
        const paymentsInterface = new ethers.Interface(CONTRACT_ABIS.PAYMENTS)
        return paymentsInterface.encodeFunctionResult('accounts', [
          ethers.parseUnits('500', 18), // funds
          0n, // lockupCurrent
          0n, // lockupRate
          1000000n, // lockupLastSettledAt (current epoch/block number)
        ])
      }
      // Mock getServicePrice response - function selector: 0x5482bdf9
      if (data.includes('5482bdf9') === true) {
        const pricePerTiBPerMonthNoCDN = ethers.parseUnits('2', 18) // 2 USDFC per TiB per month
        const pricePerTiBPerMonthWithCDN = ethers.parseUnits('3', 18) // 3 USDFC per TiB per month with CDN
        const tokenAddress = CONTRACT_ADDRESSES.USDFC.calibration // USDFC on calibration
        const epochsPerMonth = TIME_CONSTANTS.EPOCHS_PER_MONTH
        return ethers.AbiCoder.defaultAbiCoder().encode(
          ['tuple(uint256,uint256,address,uint256)'],
          [[pricePerTiBPerMonthNoCDN, pricePerTiBPerMonthWithCDN, tokenAddress, epochsPerMonth]]
        )
      }
      // Mock getRailsByPayer response - function selector: 0x89c6a46f
      if (data.includes('89c6a46f') === true) {
        // Return array of rail IDs
        return ethers.AbiCoder.defaultAbiCoder().encode(['uint256[]'], [[1n, 2n]])
      }
      // Mock getRailsByPayee response - function selector: 0x7a8fa2f1
      if (data.includes('7a8fa2f1') === true) {
        // Return array of rail IDs
        return ethers.AbiCoder.defaultAbiCoder().encode(['uint256[]'], [[3n, 4n]])
      }
      // Mock NETWORK_FEE response - function selector: 0x9be5c024
      // Check if it's to the Payments contract
      if (to === MOCK_ADDRESSES.PAYMENTS.toLowerCase() && data?.includes('9be5c024') === true) {
        // Return 0.0013 FIL as the network fee (1300000000000000 attoFIL)
        return ethers.AbiCoder.defaultAbiCoder().encode(['uint256'], [ethers.parseEther('0.0013')])
      }
      // Mock getRail response - function selector: 0x22e440b3
      if (data.includes('22e440b3') === true) {
        // Use the Payments ABI to properly encode the RailView struct
        const paymentsInterface = new ethers.Interface(CONTRACT_ABIS.PAYMENTS)
        const railData = {
          token: CONTRACT_ADDRESSES.USDFC.calibration,
          from: MOCK_ADDRESSES.SIGNER,
          to: '0xaabbccddaabbccddaabbccddaabbccddaabbccdd',
          operator: '0x394feCa6bCB84502d93c0c5C03c620ba8897e8f4',
          validator: '0x394feCa6bCB84502d93c0c5C03c620ba8897e8f4',
          paymentRate: ethers.parseUnits('1', 18),
          lockupPeriod: 2880n,
          lockupFixed: 0n,
          settledUpTo: 1000000n,
          endEpoch: 0n, // 0 = active rail
          commissionRateBps: 500n, // 5%
          serviceFeeRecipient: '0x394feCa6bCB84502d93c0c5C03c620ba8897e8f4',
        }
        return paymentsInterface.encodeFunctionResult('getRail', [railData])
      }
      // Mock operatorApprovals response
      if (data.includes('e3d4c69e') === true) {
        const paymentsInterface = new ethers.Interface(CONTRACT_ABIS.PAYMENTS)
        return paymentsInterface.encodeFunctionResult('operatorApprovals', [
          false, // isApproved
          0n, // rateAllowance
          0n, // lockupAllowance
          0n, // rateUsed
          0n, // lockupUsed
          TIME_CONSTANTS.EPOCHS_PER_MONTH, // maxLockupPeriod (30 days)
        ])
      }
      // Mock getRailsForPayerAndToken response - function selector: 0x9b85e253
      if (data.includes('9b85e253') === true) {
        const paymentsInterface = new ethers.Interface(CONTRACT_ABIS.PAYMENTS)
        const rails = [
          { railId: 1n, isTerminated: false, endEpoch: 0n },
          { railId: 2n, isTerminated: true, endEpoch: 999999n },
        ]
        return paymentsInterface.encodeFunctionResult('getRailsForPayerAndToken', [rails])
      }
      // Mock getRailsForPayeeAndToken response - function selector: 0x2ecfb2bf
      if (data.includes('2ecfb2bf') === true) {
        const paymentsInterface = new ethers.Interface(CONTRACT_ABIS.PAYMENTS)
        const rails = [{ railId: 3n, isTerminated: false, endEpoch: 0n }]
        return paymentsInterface.encodeFunctionResult('getRailsForPayeeAndToken', [rails])
      }
      // Mock settleRail response - function selector: 0xbcd40bf8
      if (data.includes('bcd40bf8') === true) {
        const paymentsInterface = new ethers.Interface(CONTRACT_ABIS.PAYMENTS)
        return paymentsInterface.encodeFunctionResult('settleRail', [
          ethers.parseUnits('100', 18), // totalSettledAmount
          ethers.parseUnits('95', 18), // totalNetPayeeAmount
          ethers.parseUnits('5', 18), // totalOperatorCommission
          1000000n, // finalSettledEpoch
          'Settlement successful', // note
        ])
      }
      // Mock settleTerminatedRailWithoutValidation response - function selector: 0x4341325c
      if (data.includes('4341325c') === true) {
        const paymentsInterface = new ethers.Interface(CONTRACT_ABIS.PAYMENTS)
        return paymentsInterface.encodeFunctionResult('settleTerminatedRailWithoutValidation', [
          ethers.parseUnits('200', 18), // totalSettledAmount
          ethers.parseUnits('190', 18), // totalNetPayeeAmount
          ethers.parseUnits('10', 18), // totalOperatorCommission
          999999n, // finalSettledEpoch
          'Terminated rail settlement', // note
        ])
      }
      return '0x'
    },
    getBlockNumber: async () => 1000000,
    getCode: async (_address: string) => '0x1234',
    estimateGas: async (_transaction: any) => 21000n,
    getFeeData: async () =>
      new ethers.FeeData(
        ethers.parseUnits('1', 'gwei'),
        ethers.parseUnits('1', 'gwei'),
        ethers.parseUnits('1', 'gwei')
      ),
    getLogs: async (_filter: any) => [],
    resolveName: async (_name: string) => null,
    lookupAddress: async (_address: string) => null,
    broadcastTransaction: async (_signedTx: string) => {
      throw new Error('Not implemented in mock')
    },
    getTransaction: async (_hash: string) => {
      throw new Error('Not implemented in mock')
    },
    getTransactionReceipt: async (hash: string) => {
      return {
        hash,
        from: MOCK_ADDRESSES.SIGNER,
        to: null,
        contractAddress: null,
        index: 0,
        root: '',
        gasUsed: 50000n,
        gasPrice: 1000000000n,
        cumulativeGasUsed: 50000n,
        effectiveGasPrice: 1000000000n,
        logsBloom: '',
        blockHash: '',
        blockNumber: 1000000,
        logs: [],
        status: 1,
      }
    },
    waitForTransaction: async (_hash: string, _confirmations?: number, _timeout?: number) => {
      throw new Error('Not implemented in mock')
    },
    sendTransaction: async (transaction: any) => {
      const hash = `0x${Math.random().toString(16).substring(2).padEnd(64, '0')}`
      return {
        hash,
        from: transaction.from ?? '',
        to: transaction.to ?? null,
        data: transaction.data ?? '',
        value: transaction.value != null ? BigInt(transaction.value) : 0n,
        chainId: 314159n,
        gasLimit: 100000n,
        gasPrice: 1000000000n,
        nonce: 0,
        wait: async () => ({
          hash,
          from: transaction.from ?? '',
          to: transaction.to ?? null,
          contractAddress: null,
          index: 0,
          root: '',
          gasUsed: 50000n,
          gasPrice: 1000000000n,
          cumulativeGasUsed: 50000n,
          effectiveGasPrice: 1000000000n,
          logsBloom: '',
          blockHash: '',
          blockNumber: 1000000,
          logs: [],
          status: 1,
        }),
      } as any
    },
  }

  return provider as ethers.Provider
}

/**
 * Extends a mock provider's call method with additional mocking logic
 * while preserving the original Multicall3 and viewContractAddress mocking
 */
export function extendMockProviderCall(
  provider: ethers.Provider,
  customMockFn: (transaction: any) => Promise<string | null>
): () => void {
  const originalCall = provider.call
  provider.call = async (transaction: any) => {
    // First try the custom mock logic
    const customResult = await customMockFn(transaction)
    if (customResult !== null) {
      return customResult
    }

    // Fall back to original call method (which includes Multicall3 and other standard mocks)
    if (originalCall && typeof originalCall === 'function') {
      return originalCall.call(provider, transaction)
    }

    return '0x'
  }

  // Return cleanup function
  return () => {
    provider.call = originalCall
  }
}

/**
 * Helper to handle viewContractAddress calls
 */
export function createViewContractAddressMock(viewAddress: string = MOCK_ADDRESSES.WARM_STORAGE_VIEW) {
  return (data: string | undefined): string | null => {
    if (data?.startsWith('0x7a9ebc15') === true) {
      return ethers.AbiCoder.defaultAbiCoder().encode(['address'], [viewAddress])
    }
    return null
  }
}

/**
 * Helper to create custom Multicall3 mock responses with specific addresses
 */
export function createCustomMulticall3Mock(
  provider: ethers.Provider,
  customAddresses?: Partial<{
    pdpVerifier?: string
    payments?: string
    usdfcToken?: string
    filCDN?: string
    viewContract?: string
    spRegistry?: string
    sessionKeyRegistry?: string
  }>
): () => void {
  return extendMockProviderCall(provider, async (transaction: any) => {
    const data = transaction.data
    const to = transaction.to?.toLowerCase()

    // Handle Multicall3 aggregate3 calls with custom addresses
    if (to === CONTRACT_ADDRESSES.MULTICALL3.calibration.toLowerCase() && data?.startsWith('0x82ad56cb')) {
      // Use custom addresses if provided, otherwise use defaults
      const mockAddresses = [
        customAddresses?.pdpVerifier ?? MOCK_ADDRESSES.PDP_VERIFIER, // pdpVerifier
        customAddresses?.payments ?? MOCK_ADDRESSES.PAYMENTS, // payments
        customAddresses?.usdfcToken ?? CONTRACT_ADDRESSES.USDFC.calibration, // usdfcToken
        customAddresses?.filCDN ?? '0x0000000000000000000000000000000000000000', // filCDN (not used)
        customAddresses?.viewContract ?? MOCK_ADDRESSES.WARM_STORAGE_VIEW, // viewContract
        customAddresses?.spRegistry ?? '0x0000000000000000000000000000000000000001', // spRegistry
        customAddresses?.sessionKeyRegistry ?? MOCK_ADDRESSES.SESSION_KEY_REGISTRY, // sessionKeyRegistry
      ]

      const results = mockAddresses.map((addr) => ({
        success: true,
        returnData: ethers.AbiCoder.defaultAbiCoder().encode(['address'], [addr]),
      }))

      return ethers.AbiCoder.defaultAbiCoder().encode(['tuple(bool success, bytes returnData)[]'], [results])
    }

    return null
  })
}

/**
 * Creates a mock SPRegistryService with customizable behavior
 */
export function createMockSPRegistryService(providers: ProviderInfo[] = []): SPRegistryService {
  const providerMap = new Map<number, ProviderInfo>()
  const addressMap = new Map<string, ProviderInfo>()

  providers.forEach((p) => {
    providerMap.set(p.id, p)
    addressMap.set(p.serviceProvider.toLowerCase(), p)
  })

  const mock: Partial<SPRegistryService> = {
    getProvider: async (id: number) => providerMap.get(id) ?? null,

    getProviderByAddress: async (address: string) => addressMap.get(address.toLowerCase()) ?? null,

    getProviders: async (ids: number[]) => {
      return ids.map((id) => providerMap.get(id)).filter((p) => p != null) as ProviderInfo[]
    },

    getAllActiveProviders: async () => {
      return Array.from(providerMap.values()).filter((p) => p.active)
    },

    getProviderCount: async () => providerMap.size,
  }

  return mock as SPRegistryService
}

/**
 * Creates a mock ProviderResolver with WarmStorage integration
 */
export function createMockProviderResolver(approvedIds: number[], providers: ProviderInfo[] = []): ProviderResolver {
  const mockWarmStorage: Partial<WarmStorageService> = {
    getApprovedProviderIds: async () => approvedIds,
    isProviderIdApproved: async (id: number) => approvedIds.includes(id),
  }

  const mockSPRegistry = createMockSPRegistryService(providers)

  return new ProviderResolver(mockWarmStorage as WarmStorageService, mockSPRegistry)
}

/**
 * Sets up provider mock responses for SPRegistry and WarmStorage contract calls
 * This extends the provider's call method to return mock data for registry operations
 *
 * TODO: this is garbage, de-garbage it
 */
export function setupProviderRegistryMocks(
  provider: ethers.Provider,
  options: {
    approvedIds?: number[]
    providers?: ProviderInfo[]
    throwOnApproval?: boolean
  } = {}
): () => void {
  const {
    approvedIds = [1, 2],
    providers = [
      createMockProviderInfo({ id: 1 }),
      createMockProviderInfo({
        id: 2,
        serviceProvider: '0x2222222222222222222222222222222222222222',
        products: {
          PDP: {
            type: 'PDP',
            isActive: true,
            capabilities: {},
            data: {
              serviceURL: 'https://pdp2.example.com',
              minPieceSizeInBytes: BigInt(1024),
              maxPieceSizeInBytes: BigInt(32) * BigInt(1024) * BigInt(1024) * BigInt(1024),
              ipniPiece: false,
              ipniIpfs: false,
              storagePricePerTibPerMonth: BigInt(2000000),
              minProvingPeriodInEpochs: 2880,
              location: 'EU-WEST',
              paymentTokenAddress: ethers.ZeroAddress,
            },
          },
        },
      }),
    ],
    throwOnApproval = false,
  } = options

  const originalCall = provider.call

  provider.call = async (transaction: any) => {
    const data = transaction.data
    const to = transaction.to?.toLowerCase()

    // Handle Multicall3 aggregate3 calls
    if (to === CONTRACT_ADDRESSES.MULTICALL3.calibration.toLowerCase() && data?.startsWith('0x82ad56cb')) {
      // First try to handle it with the default multicall mock
      // This handles the basic WarmStorage address discovery
      const defaultResult = await originalCall.call(provider, transaction)
      if (defaultResult && defaultResult !== '0x') {
        // Decode to check if it's a valid multicall response
        try {
          const decoded = ethers.AbiCoder.defaultAbiCoder().decode(
            ['tuple(bool success, bytes returnData)[]'],
            defaultResult
          )
          // If it decoded successfully and has results, use the default
          if (decoded[0]?.length > 0) {
            return defaultResult
          }
        } catch {
          // Continue with our custom handling
        }
      }

      // Decode the multicall data for custom handling
      const iface = new ethers.Interface(CONTRACT_ABIS.MULTICALL3)
      const decoded = iface.decodeFunctionData('aggregate3', data)
      const calls = decoded[0]

      // Process each call and return mock results
      const results = calls.map((call: any) => {
        const callData = call.callData
        const target = call.target?.toLowerCase()

        // Handle calls to WarmStorage contract for address discovery
        // Check if it's to the WarmStorage address (could be to the actual address)
        if (
          target === CONTRACT_ADDRESSES.WARM_STORAGE.calibration.toLowerCase() ||
          target === '0xe6cd6d7becd21fbf72452cf8371e505b02134669'
        ) {
          // Mock pdpVerifierAddress
          if (callData.startsWith('0xe5c9821e')) {
            return {
              success: true,
              returnData: ethers.AbiCoder.defaultAbiCoder().encode(['address'], [MOCK_ADDRESSES.PDP_VERIFIER]),
            }
          }
          // Mock paymentsContractAddress
          if (callData.startsWith('0x8b893d6f')) {
            return {
              success: true,
              returnData: ethers.AbiCoder.defaultAbiCoder().encode(['address'], [MOCK_ADDRESSES.PAYMENTS]),
            }
          }
          // Mock usdfcTokenAddress
          if (callData.startsWith('0x8e2bc1ea')) {
            return {
              success: true,
              returnData: ethers.AbiCoder.defaultAbiCoder().encode(['address'], [CONTRACT_ADDRESSES.USDFC.calibration]),
            }
          }
          // Mock filCDNAddress
          if (callData.startsWith('0xf699dd7e')) {
            return {
              success: true,
              returnData: ethers.AbiCoder.defaultAbiCoder().encode(['address'], [ethers.ZeroAddress]),
            }
          }
          // Mock viewContractAddress
          if (callData.startsWith('0x7a9ebc15')) {
            return {
              success: true,
              returnData: ethers.AbiCoder.defaultAbiCoder().encode(['address'], [MOCK_ADDRESSES.WARM_STORAGE_VIEW]),
            }
          }
          // Mock serviceProviderRegistry
          if (callData.startsWith('0xab2b3ae5')) {
            return {
              success: true,
              returnData: ethers.AbiCoder.defaultAbiCoder().encode(
                ['address'],
                ['0x0000000000000000000000000000000000000001']
              ),
            }
          }
        }

        // Handle calls to WarmStorageView contract for getApprovedProviders
        if (target === MOCK_ADDRESSES.WARM_STORAGE_VIEW.toLowerCase()) {
          // Mock getApprovedProviders() - returns array of provider IDs
          if (callData.startsWith('0x266afe1b')) {
            return {
              success: true,
              returnData: ethers.AbiCoder.defaultAbiCoder().encode(['uint256[]'], [approvedIds.map(BigInt)]),
            }
          }
        }

        // Mock getProvider(uint256) calls to SPRegistry
        // Check if it's to the SPRegistry address
        if (callData.startsWith('0x5c42d079') && target === '0x0000000000000000000000000000000000000001') {
          const providerId = parseInt(callData.slice(10, 74), 16)
          const provider = providers.find((p) => p.id === providerId)
          if (provider) {
            const encoded = ethers.AbiCoder.defaultAbiCoder().encode(
              ['tuple(address serviceProvider, address payee, string name, string description, bool isActive)'],
              [[provider.serviceProvider, provider.payee, provider.name, provider.description || '', provider.active]]
            )
            return { success: true, returnData: encoded }
          }
          // Return empty provider
          const encoded = ethers.AbiCoder.defaultAbiCoder().encode(
            ['tuple(address serviceProvider, address payee, string name, string description, bool isActive)'],
            [[ethers.ZeroAddress, ethers.ZeroAddress, '', '', false]]
          )
          return { success: true, returnData: encoded }
        }

        // Mock getPDPService(uint256) calls
        if (callData.startsWith('0xc439fd57') && target === '0x0000000000000000000000000000000000000001') {
          const providerId = parseInt(callData.slice(10, 74), 16)
          const provider = providers.find((p) => p.id === providerId)
          if (provider?.products?.PDP) {
            const pdp = provider.products.PDP
            const encoded = ethers.AbiCoder.defaultAbiCoder().encode(
              [
                'tuple(tuple(string serviceURL, uint256 minPieceSizeInBytes, uint256 maxPieceSizeInBytes, bool ipniPiece, bool ipniIpfs, uint256 storagePricePerTibPerMonth, uint256 minProvingPeriodInEpochs, string location, address paymentTokenAddress) pdpOffering, string[] capabilityKeys, bool isActive)',
              ],
              [
                [
                  [
                    pdp.data.serviceURL,
                    pdp.data.minPieceSizeInBytes,
                    pdp.data.maxPieceSizeInBytes,
                    pdp.data.ipniPiece,
                    pdp.data.ipniIpfs,
                    pdp.data.storagePricePerTibPerMonth,
                    pdp.data.minProvingPeriodInEpochs,
                    pdp.data.location || '',
                    pdp.data.paymentTokenAddress,
                  ],
                  Object.keys(pdp.capabilities || {}),
                  pdp.isActive,
                ],
              ]
            )
            return { success: true, returnData: encoded }
          }
          // Return empty PDP service
          const encoded = ethers.AbiCoder.defaultAbiCoder().encode(
            [
              'tuple(tuple(string serviceURL, uint256 minPieceSizeInBytes, uint256 maxPieceSizeInBytes, bool ipniPiece, bool ipniIpfs, uint256 storagePricePerTibPerMonth, uint256 minProvingPeriodInEpochs, string location, address paymentTokenAddress) pdpOffering, string[] capabilityKeys, bool isActive)',
            ],
            [[['', BigInt(0), BigInt(0), false, false, BigInt(0), BigInt(0), '', ethers.ZeroAddress], [], false]]
          )
          return { success: true, returnData: encoded }
        }

        // Default: return failure
        return { success: false, returnData: '0x' }
      })

      return ethers.AbiCoder.defaultAbiCoder().encode(['tuple(bool success, bytes returnData)[]'], [results])
    }

    // Mock getApprovedProviders() - returns array of provider IDs (WarmStorageView)
    if (data?.startsWith('0x266afe1b')) {
      return ethers.AbiCoder.defaultAbiCoder().encode(['uint256[]'], [approvedIds.map(BigInt)])
    }

    // Mock getProvider(uint256) - returns provider info by ID (SPRegistry)
    // Function returns: tuple(address beneficiary, string name, string description, bool isActive)
    if (data?.startsWith('0x5c42d079')) {
      // Decode the provider ID from the call data
      const providerId = parseInt(data.slice(10, 74), 16)
      const provider = providers.find((p) => p.id === providerId)
      if (provider) {
        return ethers.AbiCoder.defaultAbiCoder().encode(
          ['tuple(address serviceProvider, address payee, string name, string description, bool isActive)'],
          [[provider.serviceProvider, provider.payee, provider.name, provider.description || '', provider.active]]
        )
      }
      // Return null provider (zero address indicates not found)
      return ethers.AbiCoder.defaultAbiCoder().encode(
        ['tuple(address serviceProvider, address payee, string name, string description, bool isActive)'],
        [[ethers.ZeroAddress, ethers.ZeroAddress, '', '', false]]
      )
    }

    // Mock getPDPService(uint256) - returns PDP service info for provider
    if (data?.startsWith('0xc439fd57')) {
      const providerId = parseInt(data.slice(10, 74), 16)
      const provider = providers.find((p) => p.id === providerId)
      if (provider?.products?.PDP) {
        const pdp = provider.products.PDP
        // Return the struct with named fields as ethers expects
        const pdpOffering = {
          serviceURL: pdp.data.serviceURL,
          minPieceSizeInBytes: pdp.data.minPieceSizeInBytes,
          maxPieceSizeInBytes: pdp.data.maxPieceSizeInBytes,
          ipniPiece: pdp.data.ipniPiece,
          ipniIpfs: pdp.data.ipniIpfs,
          storagePricePerTibPerMonth: pdp.data.storagePricePerTibPerMonth,
          minProvingPeriodInEpochs: pdp.data.minProvingPeriodInEpochs,
          location: pdp.data.location || '',
          paymentTokenAddress: pdp.data.paymentTokenAddress,
        }

        return ethers.AbiCoder.defaultAbiCoder().encode(
          [
            'tuple(string serviceURL, uint256 minPieceSizeInBytes, uint256 maxPieceSizeInBytes, bool ipniPiece, bool ipniIpfs, uint256 storagePricePerTibPerMonth, uint256 minProvingPeriodInEpochs, string location, address paymentTokenAddress)',
            'string[]',
            'bool',
          ],
          [pdpOffering, [], pdp.isActive]
        )
      }
      // Return empty PDP service for provider without PDP
      const emptyPdpOffering = {
        serviceURL: '',
        minPieceSizeInBytes: BigInt(0),
        maxPieceSizeInBytes: BigInt(0),
        ipniPiece: false,
        ipniIpfs: false,
        storagePricePerTibPerMonth: BigInt(0),
        minProvingPeriodInEpochs: BigInt(0),
        location: '',
        paymentTokenAddress: ethers.ZeroAddress,
      }
      return ethers.AbiCoder.defaultAbiCoder().encode(
        [
          'tuple(string serviceURL, uint256 minPieceSizeInBytes, uint256 maxPieceSizeInBytes, bool ipniPiece, bool ipniIpfs, uint256 storagePricePerTibPerMonth, uint256 minProvingPeriodInEpochs, string location, address paymentTokenAddress)',
          'string[]',
          'bool',
        ],
        [emptyPdpOffering, [], false]
      )
    }

    // Mock getProviderProducts(uint256) - returns products for provider
    if (data?.startsWith('0xb5eb46e1')) {
      const providerId = parseInt(data.slice(10, 74), 16)
      const provider = providers.find((p) => p.id === providerId)
      if (provider?.products?.PDP) {
        const pdp = provider.products.PDP
        // Encode PDP product data (simplified for testing)
        const encodedPDP = ethers.AbiCoder.defaultAbiCoder().encode(
          ['string', 'uint256', 'uint256', 'bool', 'bool', 'uint256', 'uint256', 'string', 'address'],
          [
            pdp.data.serviceURL,
            pdp.data.minPieceSizeInBytes,
            pdp.data.maxPieceSizeInBytes,
            pdp.data.ipniPiece,
            pdp.data.ipniIpfs,
            pdp.data.storagePricePerTibPerMonth,
            pdp.data.minProvingPeriodInEpochs,
            pdp.data.location || '',
            pdp.data.paymentTokenAddress,
          ]
        )

        return ethers.AbiCoder.defaultAbiCoder().encode(
          ['tuple(uint8,bool,bytes32[],bytes)[]'],
          [
            [
              [
                0, // productType: PDP
                pdp.isActive,
                [], // capabilityKeys (empty for simplicity)
                encodedPDP,
              ],
            ],
          ]
        )
      }
      // Return empty products array
      return ethers.AbiCoder.defaultAbiCoder().encode(['tuple(uint8,bool,bytes32[],bytes)[]'], [[]])
    }

    // Mock decodePDPOffering(bytes) - decode PDP product data
    if (data?.startsWith('0xdeb0e462')) {
      // For simplicity, return a default PDP offering
      const provider = providers[0]
      if (provider?.products?.PDP) {
        const pdp = provider.products.PDP
        return ethers.AbiCoder.defaultAbiCoder().encode(
          ['tuple(string,uint256,uint256,bool,bool,uint256,uint256,string,address)'],
          [
            [
              pdp.data.serviceURL,
              pdp.data.minPieceSizeInBytes,
              pdp.data.maxPieceSizeInBytes,
              pdp.data.ipniPiece,
              pdp.data.ipniIpfs,
              pdp.data.storagePricePerTibPerMonth,
              pdp.data.minProvingPeriodInEpochs,
              pdp.data.location || '',
              pdp.data.paymentTokenAddress,
            ],
          ]
        )
      }
    }

    // Mock getProviderIdByAddress
    if (data?.startsWith('0x93ecb91e')) {
      // Decode address from call data
      const addressParam = `0x${data.slice(34, 74)}`
      const provider = providers.find((p) => p.serviceProvider.toLowerCase() === addressParam.toLowerCase())
      if (provider) {
        return ethers.zeroPadValue(ethers.toBeHex(provider.id), 32)
      }
      return ethers.zeroPadValue('0x00', 32) // Provider ID 0 (not found)
    }

    // Mock getProviderByAddress - returns provider struct
    if (data?.startsWith('0x2335bde0')) {
      // Decode address from call data
      const addressParam = `0x${data.slice(34, 74)}`
      const provider = providers.find((p) => p.serviceProvider.toLowerCase() === addressParam.toLowerCase())
      if (provider) {
        return ethers.AbiCoder.defaultAbiCoder().encode(
          ['tuple(address serviceProvider, address payee, string name, string description, bool isActive)'],
          [[provider.serviceProvider, provider.payee, provider.name, provider.description || '', provider.active]]
        )
      }
      // Return zero address struct for not found
      return ethers.AbiCoder.defaultAbiCoder().encode(
        ['tuple(address serviceProvider, address payee, string name, string description, bool isActive)'],
        [[ethers.ZeroAddress, ethers.ZeroAddress, '', '', false]]
      )
    }

    // Mock isProviderApproved - returns boolean (can be called on view contract)
    if (data?.startsWith('0xb6133b7a')) {
      const providerId = parseInt(data.slice(10, 74), 16)
      const isApproved = approvedIds.includes(providerId)
      return ethers.AbiCoder.defaultAbiCoder().encode(['bool'], [isApproved])
    }

    // Mock operatorApprovals (for allowances check) - override the default
    if (data?.startsWith('0xe3d4c69e')) {
      if (throwOnApproval) {
        throw new Error('No wallet connected')
      }
      // Return mock approval data
      return ethers.AbiCoder.defaultAbiCoder().encode(
        ['bool', 'uint256', 'uint256', 'uint256', 'uint256', 'uint256'],
        [
          true, // isApproved
          BigInt(1000000), // rateAllowance
          BigInt(10000000), // lockupAllowance
          BigInt(500000), // rateUsed
          BigInt(5000000), // lockupUsed
          BigInt(86400), // maxLockupPeriod
        ]
      )
    }

    // Fallback to original call
    return originalCall.call(provider, transaction)
  }

  // Return cleanup function
  return () => {
    provider.call = originalCall
  }
}

/**
 * Create a mock ProviderInfo object for testing
 */
export function createMockProviderInfo(overrides?: Partial<ProviderInfo>): ProviderInfo {
  const defaults: ProviderInfo = {
    id: 1,
    serviceProvider: MOCK_ADDRESSES.SIGNER,
    payee: MOCK_ADDRESSES.SIGNER, // Usually same as serviceProvider for tests
    name: 'Test Provider',
    description: 'A test storage provider',
    active: true,
    products: {
      PDP: {
        type: 'PDP',
        isActive: true,
        capabilities: {},
        data: {
          serviceURL: 'https://provider.example.com',
          minPieceSizeInBytes: SIZE_CONSTANTS.KiB,
          maxPieceSizeInBytes: SIZE_CONSTANTS.GiB,
          ipniPiece: false,
          ipniIpfs: false,
          storagePricePerTibPerMonth: BigInt(1000000),
          minProvingPeriodInEpochs: 2880,
          location: 'US',
          paymentTokenAddress: '0x0000000000000000000000000000000000000000',
        },
      },
    },
  }

  return { ...defaults, ...overrides }
}

/**
 * Create a mock provider with minimal fields (for backward compatibility)
 */
export function createSimpleProvider(props: {
  address?: string
  serviceProvider?: string
  serviceURL: string
}): ProviderInfo {
  return createMockProviderInfo({
    serviceProvider: props.serviceProvider ?? props.address ?? MOCK_ADDRESSES.SIGNER,
    products: {
      PDP: {
        type: 'PDP',
        isActive: true,
        capabilities: {},
        data: {
          serviceURL: props.serviceURL,
          minPieceSizeInBytes: SIZE_CONSTANTS.KiB,
          maxPieceSizeInBytes: SIZE_CONSTANTS.GiB,
          ipniPiece: false,
          ipniIpfs: false,
          storagePricePerTibPerMonth: BigInt(1000000),
          minProvingPeriodInEpochs: 2880,
          location: 'US',
          paymentTokenAddress: '0x0000000000000000000000000000000000000000',
        },
      },
    },
  })
}<|MERGE_RESOLUTION|>--- conflicted
+++ resolved
@@ -92,25 +92,12 @@
 
       // Mock Multicall3 aggregate3 calls - function selector: 0x82ad56cb
       if (to === CONTRACT_ADDRESSES.MULTICALL3.calibration.toLowerCase() && data?.startsWith('0x82ad56cb')) {
-<<<<<<< HEAD
-        // Return mock addresses for all 5 getter functions
-        const mockAddresses = [
-          MOCK_ADDRESSES.PDP_VERIFIER, // pdpVerifier
-          MOCK_ADDRESSES.PAYMENTS, // payments
-          CONTRACT_ADDRESSES.USDFC.calibration, // usdfcToken
-          '0x0000000000000000000000000000000000000000', // filCDN (not used)
-          MOCK_ADDRESSES.WARM_STORAGE_VIEW, // viewContract
-          '0x0000000000000000000000000000000000000001', // spRegistry
-          MOCK_ADDRESSES.SESSION_KEY_REGISTRY, // sessionKeyRegistry
-        ]
-=======
         // Decode the multicall to get individual calls
         const multicallInterface = new ethers.Interface([
           'function aggregate3(tuple(address target, bool allowFailure, bytes callData)[] calls) returns (tuple(bool success, bytes returnData)[])',
         ])
         const decoded = multicallInterface.decodeFunctionData('aggregate3', data)
         const calls = decoded[0]
->>>>>>> 5c411892
 
         // Execute each call individually through the mock
         const resultPromises = calls.map(async (call: any) => {
